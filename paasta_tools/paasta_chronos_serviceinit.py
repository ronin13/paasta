--- conflicted
+++ resolved
@@ -68,24 +68,8 @@
         return "\n".join(output)
 
 
-<<<<<<< HEAD
 def perform_command(command, service, instance):
-    job_id = chronos_tools.get_job_id(service, instance)
-=======
-def main():
-    args = parse_args()
-    if args.debug:
-        log.setLevel(logging.INFO)
-    else:
-        log.setLevel(logging.WARNING)
-
-    command = args.command
-    service_instance = args.service_instance
-    # TODO use decompose_job_id instead of splitting string once INTERNAL_SPACER deprecated
-    (service, instance) = service_instance.split(chronos_tools.SPACER)
-
     job_id = chronos_tools.compose_job_id(service, instance)
->>>>>>> 80ff7aa3
     config = chronos_tools.load_chronos_config()
     client = chronos_tools.get_chronos_client(config)
 
