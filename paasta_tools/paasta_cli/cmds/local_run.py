--- conflicted
+++ resolved
@@ -44,7 +44,6 @@
 from paasta_tools.utils import get_docker_host
 from paasta_tools.utils import get_docker_url
 from paasta_tools.utils import get_username
-from paasta_tools.utils import list_all_instances_for_service
 from paasta_tools.utils import list_clusters
 from paasta_tools.utils import load_system_paasta_config
 from paasta_tools.utils import PaastaColors
@@ -548,47 +547,6 @@
     )
 
 
-<<<<<<< HEAD
-def guess_instance(service, cluster, args):
-    """Returns instance from args if available, otherwise uses 'main' if it is a valid instance,
-    otherwise takes a good guess and returns the first instance available"""
-    if args.instance:
-        instance = args.instance
-    else:
-        try:
-            instances = list_all_instances_for_service(
-                service=service, cluster=cluster, instance_type=None, soa_dir=args.yelpsoa_config_root)
-            if 'main' in instances:
-                instance = 'main'
-            else:
-                instance = list(instances)[0]
-        except NoConfigurationForServiceError:
-            sys.stdout.write(PaastaColors.red(
-                'Could not automatically detect instance to emulate. Please specify one with the --instance option.\n'))
-            sys.exit(2)
-        sys.stdout.write(PaastaColors.yellow(
-            'Guessing instance configuration for %s. To override, use the --instance option.\n' % instance))
-    return instance
-
-
-def guess_cluster(service, args):
-    """Returns the cluster from args if available, otherwise uses the "default" one"""
-    if args.cluster:
-        cluster = args.cluster
-    else:
-        try:
-            cluster = get_default_cluster_for_service(service)
-        except NoConfigurationForServiceError:
-            sys.stdout.write(PaastaColors.red(
-                'Could not automatically detect cluster to emulate. Please specify one with the --cluster option.\n'))
-            sys.exit(2)
-        sys.stdout.write(PaastaColors.yellow(
-            'Guesing cluster configuration for %s. To override, use the --cluster option.\n' % cluster))
-    return cluster
-
-
-=======
->>>>>>> f9667b5a
 def configure_and_run_docker_container(docker_client, docker_hash, service, instance, cluster, args, pull_image=False):
     """
     Run Docker container by image hash with args set in command line.
