#!/usr/bin/env python

import contextlib
import datetime

import marathon
import mesos
import mock

<<<<<<< HEAD
from paasta_tools import marathon_tools, paasta_serviceinit
from paasta_tools.paasta_cli.utils import PaastaColors
=======
from paasta_tools import paasta_serviceinit
from paasta_tools.utils import PaastaColors
>>>>>>> 751333e7


class TestPaastaServiceinit:

    def test_validate_service_instance_valid(self):
        mock_services = [('service1', 'main'), ('service2', 'main')]
        my_service = 'service1'
        my_instance = 'main'
        fake_cluster = 'fake_cluster'
        with contextlib.nested(
            mock.patch('paasta_tools.marathon_tools.get_marathon_services_for_cluster', return_value=mock_services)
        ) as (
            get_marathon_services_patch,
        ):
            assert paasta_serviceinit.validate_service_instance(my_service, my_instance, fake_cluster) is True
            get_marathon_services_patch.assert_called_once_with(fake_cluster)

    def test_validate_service_instance_invalid(self):
        mock_services = [('service1', 'main'), ('service2', 'main')]
        my_service = 'bad_service'
        my_instance = 'main'
        fake_cluster = 'fake_cluster'
        with contextlib.nested(
            mock.patch('paasta_tools.marathon_tools.get_marathon_services_for_cluster', return_value=mock_services),
            mock.patch('sys.exit'),
        ) as (
            get_marathon_services_patch,
            sys_exit_patch,
        ):
            assert paasta_serviceinit.validate_service_instance(my_service, my_instance, fake_cluster) is True
            sys_exit_patch.assert_called_once_with(3)
            get_marathon_services_patch.assert_called_once_with(fake_cluster)

    def test_start_marathon_job(self):
        client = mock.create_autospec(marathon.MarathonClient)
        cluster = 'my_cluster'
        service = 'my_service'
        instance = 'my_instance'
        app_id = 'mock_app_id'
        normal_instance_count = 5
        paasta_serviceinit.start_marathon_job(service, instance, app_id, normal_instance_count, client, cluster)
        client.scale_app.assert_called_once_with(app_id, instances=normal_instance_count, force=True)

    def test_stop_marathon_job(self):
        client = mock.create_autospec(marathon.MarathonClient)
        cluster = 'my_cluster'
        service = 'my_service'
        instance = 'my_instance'
        app_id = 'mock_app_id'
        paasta_serviceinit.stop_marathon_job(service, instance, app_id, client, cluster)
        client.scale_app.assert_called_once_with(app_id, instances=0, force=True)


class TestPaastaServiceStatus:
    def test_get_bouncing_status(self):
        with contextlib.nested(
            mock.patch('paasta_tools.paasta_serviceinit.marathon_tools.get_matching_appids', autospec=True),
        ) as (
            mock_get_matching_appids,
        ):
            mock_get_matching_appids.return_value = ['a', 'b']
            mock_config = marathon_tools.MarathonServiceConfig(
                'fake_service',
                'fake_instance',
                {'bounce_method': 'fake_bounce'},
                {},
            )
            actual = paasta_serviceinit.get_bouncing_status('fake_service', 'fake_instance', 'unused', mock_config)
            assert 'fake_bounce' in actual
            assert 'Bouncing' in actual

    def test_status_desired_state(self):
        with contextlib.nested(
            mock.patch('paasta_tools.paasta_serviceinit.get_bouncing_status', autospec=True),
            mock.patch('paasta_tools.paasta_serviceinit.get_desired_state_human', autospec=True),
        ) as (
            mock_get_bouncing_status,
            mock_get_desired_state_human,
        ):
            mock_get_bouncing_status.return_value = 'Bouncing (fake_bounce)'
            mock_get_desired_state_human.return_value = 'Started'
            actual = paasta_serviceinit.status_desired_state('fake_service', 'fake_instance', 'unused', 'unused')
            assert 'Started' in actual
            assert 'Bouncing' in actual

    def test_status_marathon_job_verbose(self):
        client = mock.create_autospec(marathon.MarathonClient)
        app = mock.create_autospec(marathon.models.app.MarathonApp)
        client.get_app.return_value = app
        service = 'my_service'
        instance = 'my_instance'
        with contextlib.nested(
            mock.patch('paasta_tools.paasta_serviceinit.marathon_tools.get_matching_appids'),
            mock.patch('paasta_tools.paasta_serviceinit.get_verbose_status_of_marathon_app'),
        ) as (
            mock_get_matching_appids,
            mock_get_verbose_app,
        ):
            mock_get_matching_appids.return_value = ['/app1']
            mock_get_verbose_app.return_value = 'fake_return'
            actual = paasta_serviceinit.status_marathon_job_verbose(service, instance, client)
            mock_get_matching_appids.assert_called_once_with(service, instance, client)
            mock_get_verbose_app.assert_called_once_with(app)
            assert 'fake_return' in actual

    def test_get_verbose_status_of_marathon_app(self):
        fake_app = mock.create_autospec(marathon.models.app.MarathonApp)
        fake_app.version = '2015-01-15T05:30:49.862Z'
        fake_app.id = '/fake--service'
        fake_task = mock.create_autospec(marathon.models.app.MarathonTask)
        fake_task.id = 'fake_task_id'
        fake_task.host = 'fake_deployed_host'
        fake_task.staged_at = datetime.datetime.fromtimestamp(0)
        fake_app.tasks = [fake_task]
        actual = paasta_serviceinit.get_verbose_status_of_marathon_app(fake_app)
        assert 'fake_task_id' in actual
        assert '/fake--service' in actual
        assert 'App created: 2015-01-14 21:30:49' in actual
        assert 'fake_deployed_host' in actual

    def test_status_marathon_job_when_running(self):
        client = mock.create_autospec(marathon.MarathonClient)
        app = mock.create_autospec(marathon.models.app.MarathonApp)
        client.get_app.return_value = app
        service = 'my_service'
        instance = 'my_instance'
        app_id = 'mock_app_id'
        normal_instance_count = 5
        mock_tasks_running = 5
        app.tasks_running = mock_tasks_running
        app.deployments = []
        with contextlib.nested(
            mock.patch('paasta_tools.marathon_tools.is_app_id_running', return_value=True),
        ) as (
            is_app_id_running_patch,
        ):
            paasta_serviceinit.status_marathon_job(service, instance, app_id, normal_instance_count, client)
            is_app_id_running_patch.assert_called_once_with(app_id, client)

    def tests_status_marathon_job_when_running_running_no_tasks(self):
        client = mock.create_autospec(marathon.MarathonClient)
        app = mock.create_autospec(marathon.models.app.MarathonApp)
        client.get_app.return_value = app
        service = 'my_service'
        instance = 'my_instance'
        app_id = 'mock_app_id'
        normal_instance_count = 5
        mock_tasks_running = 0
        app.tasks_running = mock_tasks_running
        app.deployments = []
        with contextlib.nested(
            mock.patch('paasta_tools.marathon_tools.is_app_id_running', return_value=True),
        ) as (
            is_app_id_running_patch,
        ):
            paasta_serviceinit.status_marathon_job(service, instance, app_id, normal_instance_count, client)
            is_app_id_running_patch.assert_called_once_with(app_id, client)

    def tests_status_marathon_job_when_running_not_running(self):
        client = mock.create_autospec(marathon.MarathonClient)
        service = 'my_service'
        instance = 'my_instance'
        app_id = 'mock_app_id'
        normal_instance_count = 5
        with contextlib.nested(
            mock.patch('paasta_tools.marathon_tools.is_app_id_running', return_value=True),
        ) as (
            is_app_id_running_patch,
        ):
            paasta_serviceinit.status_marathon_job(service, instance, app_id, normal_instance_count, client)
            is_app_id_running_patch.assert_called_once_with(app_id, client)

    def tests_status_marathon_job_when_running_running_tasks_with_deployments(self):
        client = mock.create_autospec(marathon.MarathonClient)
        app = mock.create_autospec(marathon.models.app.MarathonApp)
        client.get_app.return_value = app
        service = 'my_service'
        instance = 'my_instance'
        app_id = 'mock_app_id'
        normal_instance_count = 5
        mock_tasks_running = 0
        app.tasks_running = mock_tasks_running
        app.deployments = ['test_deployment']
        with contextlib.nested(
            mock.patch('paasta_tools.marathon_tools.is_app_id_running', return_value=True),
        ) as (
            is_app_id_running_patch,
        ):
            output = paasta_serviceinit.status_marathon_job(service, instance, app_id, normal_instance_count, client)
            is_app_id_running_patch.assert_called_once_with(app_id, client)
            assert 'Deploying' in output

    def test_status_smartstack_backends_verbose_different_nerve_ns(self):
        service = 'my_service'
        instance = 'my_instance'
        cluster = 'fake_cluster'
        with contextlib.nested(
            mock.patch('paasta_tools.marathon_tools.read_namespace_for_service_instance'),
        ) as (
            mock_read_namespace_for_service_instance,
        ):
            mock_read_namespace_for_service_instance.return_value = 'different_ns'
            actual = paasta_serviceinit.status_smartstack_backends_verbose(service, instance, cluster)
            assert actual == ""

    def test_status_smartstack_backends_verbose_same_nerve_ns(self):
        service = 'my_service'
        instance = 'my_instance'
        cluster = 'fake_cluster'
        fake_backends = [
            {'status': 'UP', 'lastchg': '1', 'last_chk': 'OK',
             'check_code': '200', 'svname': 'ipaddress1:port1_hostname1',
             'check_status': 'L7OK', 'check_duration': 1},
        ]
        with contextlib.nested(
            mock.patch('paasta_tools.marathon_tools.read_namespace_for_service_instance'),
            mock.patch('paasta_tools.paasta_serviceinit.get_backends'),
        ) as (
            mock_read_namespace_for_service_instance,
            mock_get_backends,
        ):
            mock_read_namespace_for_service_instance.return_value = instance
            mock_get_backends.return_value = fake_backends
            actual = paasta_serviceinit.status_smartstack_backends_verbose(service, instance, cluster)
            assert "hostname1:port1" in actual

    def test_status_smartstack_backends_different_nerve_ns(self):
        service = 'my_service'
        instance = 'my_instance'
        cluster = 'fake_cluster'
        different_ns = 'other_instance'
        normal_count = 10
        with mock.patch('paasta_tools.marathon_tools.read_namespace_for_service_instance') as read_ns_mock:
            read_ns_mock.return_value = different_ns
            actual = paasta_serviceinit.status_smartstack_backends(service, instance, normal_count, cluster)
            assert "is announced in the" in actual
            assert different_ns in actual

    def test_status_smartstack_backends_working(self):
        service = 'my_service'
        instance = 'my_instance'
        service_instance = "%s.%s" % (service, instance)
        cluster = 'fake_cluster'
        normal_count = 10
        fake_up_backends = 11
        with contextlib.nested(
            mock.patch('paasta_tools.paasta_serviceinit.get_replication_for_services'),
            mock.patch('paasta_tools.marathon_tools.read_namespace_for_service_instance'),
            mock.patch('paasta_tools.paasta_serviceinit.haproxy_backend_report'),
        ) as (
            get_replication_for_services_patch,
            read_ns_patch,
            backend_report_patch,
        ):
            read_ns_patch.return_value = instance
            backend_report_patch.return_value = "fake_report"
            get_replication_for_services_patch.return_value = {service_instance: fake_up_backends}
            actual = paasta_serviceinit.status_smartstack_backends(service, instance, normal_count, cluster)
            backend_report_patch.assert_called_once_with(normal_count, fake_up_backends)
            assert "Smartstack: fake_report" in actual

    def test_haproxy_backend_report_healthy(self):
        normal_count = 10
        actual_count = 11
        status = paasta_serviceinit.haproxy_backend_report(normal_count, actual_count)
        assert "Healthy" in status

    def test_haproxy_backend_report_warning(self):
        normal_count = 10
        actual_count = 1
        status = paasta_serviceinit.haproxy_backend_report(normal_count, actual_count)
        assert "Warning" in status

    def test_haproxy_backend_report_critical(self):
        normal_count = 10
        actual_count = 0
        status = paasta_serviceinit.haproxy_backend_report(normal_count, actual_count)
        assert "Critical" in status

    def test_status_mesos_tasks_verbose(self):
        with contextlib.nested(
            mock.patch('paasta_tools.paasta_serviceinit.get_running_mesos_tasks_for_service'),
            mock.patch('paasta_tools.paasta_serviceinit.get_non_running_mesos_tasks_for_service'),
        ) as (
            get_running_mesos_tasks_for_service_patch,
            get_non_running_mesos_tasks_for_service_patch,
        ):
            get_running_mesos_tasks_for_service_patch.return_value = []
            get_non_running_mesos_tasks_for_service_patch.return_value = []
            actual = paasta_serviceinit.status_mesos_tasks_verbose('fake_service', 'fake_instance')
            assert 'Running Tasks' in actual
            assert 'Non-Running Tasks' in actual

    def test_status_mesos_tasks_working(self):
        with mock.patch('paasta_tools.paasta_serviceinit.get_running_mesos_tasks_for_service') as mock_tasks:
            mock_tasks.return_value = [
                {'id': 1}, {'id': 2}
            ]
            normal_count = 2
            actual = paasta_serviceinit.status_mesos_tasks('unused', 'unused', normal_count)
            assert 'Healthy' in actual

    def test_status_mesos_tasks_warning(self):
        with mock.patch('paasta_tools.paasta_serviceinit.get_running_mesos_tasks_for_service') as mock_tasks:
            mock_tasks.return_value = [
                {'id': 1}, {'id': 2}
            ]
            normal_count = 4
            actual = paasta_serviceinit.status_mesos_tasks('unused', 'unused', normal_count)
            assert 'Warning' in actual

    def test_status_mesos_tasks_critical(self):
        with mock.patch('paasta_tools.paasta_serviceinit.get_running_mesos_tasks_for_service') as mock_tasks:
            mock_tasks.return_value = []
            normal_count = 10
            actual = paasta_serviceinit.status_mesos_tasks('unused', 'unused', normal_count)
            assert 'Critical' in actual

    def test_get_cpu_usage_good(self):
        fake_task = mock.create_autospec(mesos.cli.task.Task)
        fake_task.cpu_limit = .35
        fake_duration = 100
        fake_task.stats = {
            'cpus_system_time_secs': 2.5,
            'cpus_user_time_secs': 0.0,
        }
        fake_task.__getitem__.return_value = [{
            'state': 'TASK_RUNNING',
            'timestamp': int(datetime.datetime.now().strftime('%s')) - fake_duration,
        }]
        actual = paasta_serviceinit.get_cpu_usage(fake_task)
        assert '10.0%' == actual

    def test_get_cpu_usage_bad(self):
        fake_task = mock.create_autospec(mesos.cli.task.Task)
        fake_task.cpu_limit = 1.1
        fake_duration = 100
        fake_task.stats = {
            'cpus_system_time_secs': 50.0,
            'cpus_user_time_secs': 50.0,
        }
        fake_task.__getitem__.return_value = [{
            'state': 'TASK_RUNNING',
            'timestamp': int(datetime.datetime.now().strftime('%s')) - fake_duration,
        }]
        actual = paasta_serviceinit.get_cpu_usage(fake_task)
        assert PaastaColors.red('100.0%') in actual

    def test_get_mem_usage_good(self):
        fake_task = mock.create_autospec(mesos.cli.task.Task)
        fake_task.rss = 1024 * 1024 * 10
        fake_task.mem_limit = fake_task.rss * 10
        actual = paasta_serviceinit.get_mem_usage(fake_task)
        assert actual == '10/100MB'

    def test_get_mem_usage_bad(self):
        fake_task = mock.create_autospec(mesos.cli.task.Task)
        fake_task.rss = 1024 * 1024 * 100
        fake_task.mem_limit = fake_task.rss
        actual = paasta_serviceinit.get_mem_usage(fake_task)
        assert actual == PaastaColors.red('100/100MB')


# vim: tabstop=4 expandtab shiftwidth=4 softtabstop=4<|MERGE_RESOLUTION|>--- conflicted
+++ resolved
@@ -7,13 +7,8 @@
 import mesos
 import mock
 
-<<<<<<< HEAD
 from paasta_tools import marathon_tools, paasta_serviceinit
-from paasta_tools.paasta_cli.utils import PaastaColors
-=======
-from paasta_tools import paasta_serviceinit
 from paasta_tools.utils import PaastaColors
->>>>>>> 751333e7
 
 
 class TestPaastaServiceinit:
